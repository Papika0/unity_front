<?php

namespace App\Models;

use Illuminate\Database\Eloquent\Builder;
use Illuminate\Database\Eloquent\Factories\HasFactory;
use Illuminate\Database\Eloquent\Model;
use Illuminate\Database\Eloquent\Relations\BelongsTo;
use Illuminate\Database\Eloquent\Relations\HasMany;
use Illuminate\Database\Eloquent\Relations\HasOne;
use Illuminate\Database\Eloquent\Relations\MorphToMany;

class Apartment extends Model
{
    use HasFactory;

    /**
     * The attributes that are mass assignable.
     *
     * @var array<int, string>
     */
    protected $fillable = [
        'project_id',
        'building_id',
        'floor_number',
        'apartment_number',
        'cadastral_code',
        'status',
        'price',
        'area_total',
        'area_living',
        'summer_area',
        'bedrooms',
        'bathrooms',
        'has_balcony',
        'is_parking',
        'is_active',
        'sort_order',
        'room_details',
    ];

    /**
     * The attributes that should be cast.
     *
     * @var array<string, string>
     */
    protected $casts = [
        'price' => 'decimal:2',
        'area_total' => 'decimal:2',
        'area_living' => 'decimal:2',
        'summer_area' => 'decimal:2',
        'has_balcony' => 'boolean',
        'is_parking' => 'boolean',
        'is_active' => 'boolean',
        'room_details' => 'array',
    ];

    /**
     * Get the project that owns the apartment.
     */
    public function project(): BelongsTo
    {
        return $this->belongsTo(Projects::class);
    }

    /**
     * Get the building that owns the apartment.
     */
    public function building(): BelongsTo
    {
        return $this->belongsTo(Building::class);
    }

    /**
     * Get the interactive zone for the apartment.
     */
    public function interactiveZone(): HasOne
    {
        return $this->hasOne(InteractiveZone::class, 'entity_id')
            ->where('entity_type', 'apartment');
    }

    /**
     * Scope a query to only include available apartments.
     */
    public function scopeAvailable(Builder $query): Builder
    {
        return $query->where('status', 'available');
    }

    /**
     * Scope a query to filter apartments by floor number.
     */
    public function scopeByFloor(Builder $query, int $floorNumber): Builder
    {
        return $query->where('floor_number', $floorNumber);
    }

    /**
<<<<<<< HEAD
     * Get all deals for this apartment.
     */
    public function deals(): HasMany
    {
        return $this->hasMany(CrmDeal::class);
    }

    /**
     * Get active deals (not closed) for this apartment.
     */
    public function activeDeals(): HasMany
    {
        return $this->deals()->whereHas('stage', function ($q) {
            $q->where('type', 'open');
        });
    }

    /**
     * Check if apartment has any active deals.
     */
    public function hasActiveDeals(): bool
    {
        return $this->activeDeals()->exists();
    }

    /**
     * Check if apartment is available for new deals.
     */
    public function isAvailableForDeals(): bool
    {
        return $this->status === 'available' && !$this->hasActiveDeals();
    }

    /**
     * Mark apartment as reserved.
     */
    public function markAsReserved(): void
    {
        $this->update(['status' => 'reserved']);
    }

    /**
     * Mark apartment as sold.
     */
    public function markAsSold(): void
    {
        $this->update(['status' => 'sold']);
    }

    /**
     * Mark apartment as available.
     */
    public function markAsAvailable(): void
    {
        $this->update(['status' => 'available']);
=======
     * Get all images for the apartment.
     */
    public function images(): MorphToMany
    {
        return $this->morphToMany(Image::class, 'imageable', 'imageables');
    }

    /**
     * Get the 2D floor plan image.
     */
    public function image2d(): MorphToMany
    {
        return $this->morphToMany(Image::class, 'imageable', 'imageables')
            ->wherePivot('type', '2d');
    }

    /**
     * Get the 3D render image.
     */
    public function image3d(): MorphToMany
    {
        return $this->morphToMany(Image::class, 'imageable', 'imageables')
            ->wherePivot('type', '3d');
>>>>>>> a3fa2d70
    }
}<|MERGE_RESOLUTION|>--- conflicted
+++ resolved
@@ -97,7 +97,6 @@
     }
 
     /**
-<<<<<<< HEAD
      * Get all deals for this apartment.
      */
     public function deals(): HasMany
@@ -153,7 +152,6 @@
     public function markAsAvailable(): void
     {
         $this->update(['status' => 'available']);
-=======
      * Get all images for the apartment.
      */
     public function images(): MorphToMany
@@ -177,6 +175,5 @@
     {
         return $this->morphToMany(Image::class, 'imageable', 'imageables')
             ->wherePivot('type', '3d');
->>>>>>> a3fa2d70
     }
 }